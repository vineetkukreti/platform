--- conflicted
+++ resolved
@@ -84,20 +84,15 @@
           <CircleButton icon={IconAdd} size={'small'} selected on:click={(ev) => showPopup(SocialEditor, { values: object.channels ?? [] }, ev.target, (result) => { saveChannels(result) })} />
           <span><Label label={'Add social links'} /></span>
         {:else}
-<<<<<<< HEAD
-          <Channels value={object.channels} size={'small'} />
-          <div class="ml-1">
-            <CircleButton icon={Edit} size={'small'} selected on:click={(ev) => showPopup(SocialEditor, { values: object.channels ?? [] }, ev.target, (result) => { saveChannels(result) })} />
-          </div>
-=======
           <Channels value={object.channels} size={'small'} on:click={(ev) => {
             if (ev.detail.presenter) {
               fullSize = true
               rightSection = ev.detail.presenter
             }
           }} />
-          <CircleButton icon={Edit} size={'small'} selected on:click={(ev) => showPopup(SocialEditor, { values: object.channels ?? [] }, ev.target, (result) => { saveChannels(result) })} />
->>>>>>> cd0e7da2
+          <div class="ml-1">
+            <CircleButton icon={Edit} size={'small'} selected on:click={(ev) => showPopup(SocialEditor, { values: object.channels ?? [] }, ev.target, (result) => { saveChannels(result) })} />
+          </div>
         {/if}
       </div>
     </div>
