--- conflicted
+++ resolved
@@ -6,33 +6,21 @@
   export let value: CardDate
   export let isInline: boolean = false
 
-<<<<<<< HEAD
   const client = getClient()
   const { date } = value
   let isChecked = date?.isChecked
-
-  function update() {
-    if (isChecked === undefined || date === undefined) return
-    client.update(value, { date: { ...date, isChecked } })
-=======
-  let isChecked = value?.isChecked
   const dispatch = createEventDispatcher()
 
   function check () {
-    if (isInline || isChecked === undefined) return
+    if (isInline || isChecked === undefined || date === undefined) return
     dispatch('update', { ...value, isChecked })
->>>>>>> 582fb4da
   }
 
 </script>
 
 {#if value}
   <div class="flex-presenter flex-gap-1 h-full">
-<<<<<<< HEAD
-    <CheckBox bind:checked={isChecked} on:value={update} />
-=======
     <CheckBox bind:checked={isChecked} on:value={check} />
->>>>>>> 582fb4da
     <div class="flex-center h-full" on:click>
       <div class="flex-row-center background-button-bg-color border-radius-1 w-full">
         {#if value.startDate}
